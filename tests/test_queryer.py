--- conflicted
+++ resolved
@@ -4,13 +4,6 @@
     'composition': 'Al O F',
     'number_of_elements': '3'
     }
-<<<<<<< HEAD
 ##query = {'icsd_collection_code': 181801}
-queryer = queryer.Queryer(query=query)
-queryer.perform_icsd_query()
-##print queryer.hits
-##queryer.quit()
-=======
 queryer = queryer.Queryer(query=query, structure_source='theory')
-queryer.perform_icsd_query()
->>>>>>> ea97d019
+queryer.perform_icsd_query()